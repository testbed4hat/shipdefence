from testbed4hat.testbed4hat.hat_env import HatEnv
from testbed4hat.testbed4hat.hat_env_config import HatEnvConfig
from typing import Union, Tuple
<<<<<<< HEAD
from serge import SergeGame
import requests
=======
from serge import MSG_MAPPING_SHIPS, MSG_WA, MSG_CHAT, SergeGame

>>>>>>> c9edb18b

class SergeEnvRunner:
    WEAPON_STR_TO_INT = {"Long Range": 0, "Short Range": 1}

<<<<<<< HEAD
    def __init__(self, game_id: str, server_url: str = "https://serge-inet.herokuapp.com"):
=======
    def __init__(self, game_id: str):
>>>>>>> c9edb18b
        # todo:
        #  - Define how env should be initialized (do we get a config from Serge? or do we just listen for messages?)
        #  - Save run information to local storage
        self.env_config = HatEnvConfig()  # todo:  get config from init or from Serge
        self.env = None
        self.obs = None
        self.reward = None
        self.terminated = None
        self.truncated = None
        self.info = None
        self.turn = None
        self.turn_actions = None
<<<<<<< HEAD
        
        #serge setup vars
        self.game_id = game_id
        self.url = server_url
        self.serge_game = SergeGame(game_id=game_id, server_url=server_url)

        #serge state variables
        self.current_game_state: list[dict] | None = None
        self.wargame_last: list[dict] | None = None

        #bools
        self.should_get_wargame: bool = True
        self.should_get_wargame_last: bool = True
        self.should_send_message: bool = False
        self.should_send_chat_message: bool = False
        self.should_send_WA_message: bool = False
    
    def reset_function_list(self):
        self.function_list = list(self.function_map.keys())

    def set_current_game_state(self, data: list[dict] | None = None):
        if data != None:
            self.current_game_state = data
            return True
        else:
            #failed to update game state
            return False

    def set_wargame_last(self, data: list[dict] | None = None):
        if data != None:
            self.wargame_last = data
            return True
        else:
            #failed to update game state
            return False
=======
        self.serge_game_instance = SergeGame(game_id)
>>>>>>> c9edb18b

    def _reset_env(self):
        self.obs, self.info = self.env.reset()
        self.terminated = False
        self.truncated = False
        self.turn = 0

    def _listen_for_message(self) -> Union[dict, None]:
        # todo: listen for messages. If message found, parse and return
        return None

    def _convert_wa_message_to_action(self, wa_message) -> Tuple[int, int, str]:
        # # WA message
        # msg_wa = {
        #   "_id": "2024-06-12T22:02:39.113Z",
        #   "messageType": "CustomMessage",
        #   "templateId": "WA Message",
        #   "details": {
        #     "channel": "lw50a2yz",
        #     "from": {
        #       "force": "Taskforce",
        #       "forceId": "f-taskforce",
        #       "forceColor": "#3dd0ff",
        #       "roleName": "AI Assistant",
        #       "roleId": {
        #         "forceId": "f-taskforce",
        #         "forceName": "Taskforce",
        #         "roleId": "ai-assistant",
        #         "roleName": "AI Assistant"
        #       },
        #       "iconURL": "http://localhost:8080/default_img/forceDefault.png"
        #     },
        #     "timestamp": "2024-06-12T22:02:39.113Z",
        #     "turnNumber": 0,
        #     "collaboration": {
        #       "status": "Pending review",
        #       "lastUpdated": "2024-06-12T22:02:39.113Z"
        #     }
        #   },
        #   "message": {
        #     "Threat": {
        #       "Detected type": "ASM",
        #       "Expected ETA": "15:09",
        #       "ID": "B01",
        #       "Ship Targeted": "Ship A",
        #       "Velocity": 850
        #     },
        #     "Title": "B01",
        #     "Weapon": "Long Range"
        #   }
        # }

        # Tuple is (ship_number: int, weapon_type: int, threat_id: str)
        ship_number = 0 if wa_message['channel'] == self.serge_game_instance.MAPPING_SHIP[1] else 1  # todo: verify!
        weapon_type = self.WEAPON_STR_TO_INT[wa_message['message']["Weapon"]]  # todo: verify!
        threat_id = wa_message['message']["Title"]  # todo: verify!
        return ship_number, weapon_type, threat_id

    def _process_action_msg(self, message) -> None:
        action = self._convert_wa_message_to_action(message)

        '''
        We will action messages on a rolling basis, so just add it to the list of actions to send to the env, until 
        the turn is over.
        '''
        self.turn_actions.append(action)

    def _step_environment(self) -> None:
        self.obs, self.reward, self.terminated, self.truncated, self.info = self.env.step(self.turn_actions)
        self.turn += 1

    def _send_step_message(self) -> None:
        # Convert the observation to a Serge message and send it to Serge
        # Note: Not sure if this message type is defined yet on Serge side!
        return None

    def run(self):
        self.env = HatEnv(self.env_config)

        running = True
        reset = True

        while running:
            if reset:
                self._reset_env()
                # todo: how to send reset information?
                #   E.g. ship locations?
                reset = False

            if self.should_get_wargame:
               data = self.serge_game.get_wargame()
               self.set_current_game_state(data)

            if self.should_get_wargame_last:
                data = self.serge_game.get_wargame_last()
                self.set_wargame_last(data)
            
            if self.should_send_message:
                #self.serge_game.send_message({})
                pass

            if self.should_send_chat_message:
                #self.serge_game.send_chat_message("")
                pass

            if self.should_send_WA_message:
                #self.serge_game.send_WA_message()
                pass

            msg = self._listen_for_message()

            if msg:
                if msg["templateId"] == "WA Message":  # Action message case (assign weapons to threats)
                    self._process_action_msg(msg)

                elif msg["templateId"] == "End Turn Message":  # Not a defined message yet, but a case for end turn
                    self._step_environment()
                    self._send_step_message()

                elif msg["templateId"] == "Reset Message":  # Not a defined message yet, but a case for sim reset
                    reset = True

                elif msg["templateId"] == "Terminate Message":   # Not a defined message yet, but a case for end game
                    running = False

                # todo: additional message types?<|MERGE_RESOLUTION|>--- conflicted
+++ resolved
@@ -1,22 +1,13 @@
 from testbed4hat.testbed4hat.hat_env import HatEnv
 from testbed4hat.testbed4hat.hat_env_config import HatEnvConfig
 from typing import Union, Tuple
-<<<<<<< HEAD
-from serge import SergeGame
 import requests
-=======
 from serge import MSG_MAPPING_SHIPS, MSG_WA, MSG_CHAT, SergeGame
-
->>>>>>> c9edb18b
 
 class SergeEnvRunner:
     WEAPON_STR_TO_INT = {"Long Range": 0, "Short Range": 1}
 
-<<<<<<< HEAD
     def __init__(self, game_id: str, server_url: str = "https://serge-inet.herokuapp.com"):
-=======
-    def __init__(self, game_id: str):
->>>>>>> c9edb18b
         # todo:
         #  - Define how env should be initialized (do we get a config from Serge? or do we just listen for messages?)
         #  - Save run information to local storage
@@ -29,7 +20,6 @@
         self.info = None
         self.turn = None
         self.turn_actions = None
-<<<<<<< HEAD
         
         #serge setup vars
         self.game_id = game_id
@@ -65,9 +55,6 @@
         else:
             #failed to update game state
             return False
-=======
-        self.serge_game_instance = SergeGame(game_id)
->>>>>>> c9edb18b
 
     def _reset_env(self):
         self.obs, self.info = self.env.reset()
